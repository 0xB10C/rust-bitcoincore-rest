--- conflicted
+++ resolved
@@ -26,16 +26,7 @@
     hash_types::FilterHeader,
     Block, BlockHash, OutPoint, Transaction, Txid, VarInt,
 };
-<<<<<<< HEAD
-use bitcoincore_rpc_json::{GetBlockchainInfoResult, GetMempoolEntryResult};
-use reqwest::Client;
-use serde::Serialize;
-use std::collections::{HashMap, HashSet};
-use std::io::{Cursor, Read};
-
-=======
 use bitcoincore_rpc_json::{GetBlockchainInfoResult, GetMempoolEntryResult, GetMempoolInfoResult};
->>>>>>> db7158c7
 pub use bytes::Bytes;
 use reqwest::Client;
 pub use reqwest::StatusCode;
@@ -321,13 +312,6 @@
         self.get_json(path).await
     }
 
-<<<<<<< HEAD
-    /// Get txid for every transaction in the mempool
-    ///
-    /// See <https://github.com/bitcoin/bitcoin/blob/master/doc/REST-interface.md#memory-pool>
-    async fn get_mempool_txids(&self) -> Result<HashSet<Txid>, Error> {
-        let path = "mempool/contents.json?verbose=false";
-=======
     /// Get the txid for every transaction in the mempool
     /// Only available on Bitcoin Core v25.0.0 and later
     ///
@@ -354,7 +338,6 @@
     /// See <https://github.com/bitcoin/bitcoin/blob/master/doc/REST-interface.md#deployment-info>
     async fn get_deployment_info(&self) -> Result<GetDeploymentInfoResult, Error> {
         let path = "deploymentinfo.json";
->>>>>>> db7158c7
         self.get_json(path).await
     }
 }
